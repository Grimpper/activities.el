#+TITLE: activities.el

Inspired by Genera's and KDE's concepts of "activities", this library allows the user to select an "activity", the loading of which restores a window configuration and/or frameset, along with the buffers shown in each window.  Saving an activity saves the state for later restoration.  Switching away from an activity saves the last-used state for later switching back to, while still allowing the activity's initial or default state to be restored on demand.  Resuming an activity loads the last-used state, or the initial/default state when a universal argument is provided.

The implementation uses the bookmark system to save buffers' states--that is, any major mode that supports the bookmark system is compatible.  A buffer whose major mode does not support the bookmark system (or does not support it well enough to restore useful state) is not compatible and can't be fully restored, or perhaps not at all; but solving that is as simple as implementing bookmark support for the mode, which is usually trivial.

Integration with Emacs's ~tab-bar-mode~ is provided: a window configuration or frameset can be restored to a window or set of frames, or to a tab or set of tabs.

Various hooks are (or will be--feedback is welcome) provided, both globally and per-activity, so that the user can define functions to be called when an activity is saved, restored, or switched from/to.  For example, this could be used to limit the set of buffers offered for switching to within an activity, or to track the time spent in an activity.

* Contents                                                         :noexport:
:PROPERTIES:
:TOC:      :include siblings :depth 0 :force (nothing) :ignore (this) :local (nothing)
:END:
:CONTENTS:
- [[#installation][Installation]]
- [[#usage][Usage]]
- [[#faq][FAQ]]
- [[#changelog][Changelog]]
:END:

* Installation

Until this library is available from a package archive, it's recommended to install it using [[https://framagit.org/steckerhalter/quelpa][Quelpa]]:

1.  Install [[https://framagit.org/steckerhalter/quelpa-use-package#installation][quelpa-use-package]] (which can be installed directly from MELPA).
2.  Add this form to your init file (which includes a recommended configuration):

#+BEGIN_SRC elisp
  (use-package activities
    :quelpa (activities :fetcher github :repo "alphapapa/activities.el")

    :bind
    (("C-x C-a l" . activities-list)
     ("C-x C-a a" . activities-resume)
     ;; For convenience, we also bind `activities-resume' to "C-a", so the
     ;; user need not lift the Control key.  This makes it easier to
     ;; quickly switch between activities.
     ("C-x C-a C-a" . activities-resume)
     ("C-x C-a RET" . activities-switch)
     ("C-x C-a g" . activities-revert)
     ("C-x C-a n" . activities-new)
     ("C-x C-a s" . activities-suspend)
     ;; Alias for `activities-suspend'.
     ("C-x C-a C-k" . activities-kill))

    :init
    ;; Automatically save activities' states when Emacs is idle and upon
    ;; exit.
    (activities-mode)
    ;; Open activities in `tab-bar' tabs (otherwise frames are used, but
    ;; the author doesn't test that as much).
    (activities-tabs-mode))
#+END_SRC

If you choose to install it otherwise, you'll need to load both the ~activities~ and ~activities-tabs~ libraries, or ensure that the autoloads are generated properly.

* Usage

** Activities

For the purposes of this library, an "activity" is a window configuration and its associated buffers.  When an activity is "resumed," its buffers are recreated and loaded into the window configuration, which is loaded into a frame or tab.

From the user's perspective, an "activity" should be thought of as something like, "reading my email," "working on my Emacs library," "writing my book," "working for this client," etc.  The user arranges a set of windows and buffers according to what's needed, then saves it as a new activity.  Later, when the user wants to return to doing that activity, the activity is "resumed," which restores the activity's last-seen state, allowing the user to pick up where the activity was left off; but the user may also revert the activity to its default state, which may be used as a kind of entry point to doing the activity in general.

** Compatibility

This library is designed to not interfere with other workflows and tools; it is intended to coexist and allow integration with them.  For example, when ~activities-tabs-mode~ is enabled, non-activity-related tabs are not affected by it; and the user may close any tab using existing tab commands, regardless of whether it is associated with an activity.

** Modes

+ ~activities-mode~ :: Automatically saves activities' states when Emacs is idle and when Emacs exits.  Should be enabled while using this package (otherwise you would have to manually call ~activities-save-all~, which would defeat much of the purpose of this library).
+ ~activities-tabs-mode~ :: Causes activities to be managed as ~tab-bar~ tabs rather than frames (the default).  (/This is what the author uses; bugs present when this mode is not enabled are less likely to be found, so please report them./)

** Workflow

An example of a workflow using activities:

1. Arrange windows in a tab according to an activity you're performing.
2. Call ~activities-new~ (~C-x C-a n~) to save the activity under a name.
3. Perform the activity for a while.
4. Change window configuration, change tab, close the tab, or even restart Emacs.
5. Call ~activities-resume~ (~C-x C-a C-a~) to resume the activity where you left off.
6. Return to the original activity state with ~activities-revert~ (~C-x C-a g~).
7. Rearrange windows and buffers.
8. Call ~activities-new~ with a universal prefix argument (~C-u C-x C-a n~) to redefine an activity's default state.
9. Suspend the activity with ~activities-suspend~ (~C-x C-a s~) (which saves its last state and closes its frame/tab).

** Commands

+ ~activities-list~ (~C-x C-a l~) :: List activities in a ~vtable~ buffer in which they can be managed with various commands.
+ ~activities-new~ (~C-x C-a n~) :: Define a new activity whose default state is the current frame's or tab's window configuration.  With prefix argument, overwrite an existing activity (thereby updating its default state to the current state).
+ ~activities-suspend~ (~C-x C-a s~) :: Save an activity's state and close its frame or tab.
+ ~activities-kill~ (~C-x C-a C-k~) :: Alias for ~activities-suspend~.
+ ~activities-resume~ (~C-x C-a C-a~) :: Resume an activity, switching to a new frame or tab for its window configuration, and restoring its buffers.  With prefix argument, restore its default state rather than its last.
+ ~activities-revert~ (~C-x C-a g~) :: Revert an activity to its default state.
+ ~activities-switch~ (~C-x C-a RET~) :: Switch to an already-active activity.
+ ~activities-discard~ :: Discard an activity permanently.
+ ~activities-save-all~ :: Save all active activities' states.  (~activities-mode~ does this automatically, so this command should rarely be needed.)

** Bookmarks

When option ~activities-bookmark-store~ is enabled, an Emacs bookmark is stored when a new activity is made.  This allows the command ~bookmark-jump~ (~C-x r b~) to be used to resume an activity (helping to universalize the bookmark system).

* FAQ

+ How is this different from [[https://github.com/alphapapa/burly.el][Burly.el]] or [[https://github.com/alphapapa/bufler.el/][Bufler.el]]? :: Burly is a well-polished tool for restoring window and frame configurations, which could be considered an incubator for some of the ideas furthered here.  Bufler's ~bufler-workspace~ library uses Burly to provide some similar functionality, which is at an exploratory stage.  ~activities~ hopes to provide a longer-term solution more suitable for integration into Emacs.

+ How does this differ from "workspace" packages? :: Yes, there are many Emacs packages that provide "workspace"-like features in one way or another.  To date, only Burly and Bufler seem to offer the ability to restore one across Emacs sessions.  As mentioned, ~activities~ is intended to be more refined and easier to use (e.g. automatically saving activities' states when ~activities-mode~ is enabled).  Comparisons to other packages are left to the reader; suffice to say that ~activities~ is intended to provide what other tools haven't, in an idiomatic, intuitive way.  (Feedback is welcome.)

+ How does this differ from the built-in ~desktop-mode~? :: As best this author can tell, ~desktop-mode~ saves and restores one set of buffers, with various options to control its behavior.  It does not use ~bookmark~ internally, which prevents it from restoring non-file-backed buffers.  As well, it is not intended to be used on-demand to switch between sets of buffers, windows, or frames (i.e. "activities").

+ "Activities" haven't seemed to pan out for KDE.  Why would they in Emacs? :: KDE Plasma's Activities system requires applications that can save and restore their state through Plasma, which only (or mostly only?) KDE apps can do, limiting the usefulness of the system.  However, Emacs offers a coherent environment, similar to Lisp machines of yore, and its ~bookmark~ library offers a way for any buffer's major mode to save and restore state, if implemented (which many already are).

+ Why did a buffer not restore correctly? :: Most likely because that buffer's major mode does not support Emacs bookmarks (which ~activities~ uses internally to save and restore buffer state).  But many, if not most, major modes do; and for those that don't, implementing such support is usually trivial (and thereby benefits Emacs as a whole, not just ~activities~).  So contact the major mode's maintainer and ask that ~bookmark~ support be implemented.

+ Why did I get an error? :: Because ~activities~ is at an early stage of development and some of these features are not simple to implement.  But it's based on Burly, which has already been through much bug-fixing, so it should proceed smoothly.  Please report any bugs you find.

* Changelog

<<<<<<< HEAD
** v0.4-pre

Nothing new yet.
=======
** v0.3.1

*Fixes*
+ Handle case in which ~activities-tabs-mode~ is enabled again without having been disabled (which caused an error in ~tab-bar-mode~). ([[https://github.com/alphapapa/activities.el/issues/7][#7]])
>>>>>>> 5e0bfba6

** v0.3

*Additions*
+ Command ~activities-list~ lists activities in a ~vtable~ buffer in which they can be managed.
+ Offer current activity name by default when redefining an activity with ~activities-new~.
+ Record times at which activities' states were updated.

** v0.2

*Additions*
+ Offer current ~project~ name by default for new activities.  (Thanks to [[https://breatheoutbreathe.in][Joseph Turner]].)
+ Use current activity as default for various completions.  (Thanks to [[https://breatheoutbreathe.in][Joseph Turner]].)

*Fixes*
+ Raise frame after selecting it.  (Thanks to [[https://github.com/jdtsmith][JD Smith]] for suggesting.)

** v0.1.3

*Fixes*
+ Autoloads.
+ Command aliases.

** v0.1.2

*Fixes*
+ Some single-window configurations were not restored properly.

** v0.1.1

*Fixes*
+ Silence message about non-file-visiting buffers.

** v0.1

Initial release.

* COMMENT Export setup                                             :noexport:
:PROPERTIES:
:TOC:      :ignore this
:END:

# Copied from org-super-agenda's readme, in which much was borrowed from Org's =org-manual.org=.

#+OPTIONS: broken-links:t *:t

** Info export options

#+TEXINFO_DIR_CATEGORY: Emacs
#+TEXINFO_DIR_TITLE: Activities: (activities)
#+TEXINFO_DIR_DESC: Suspend/resume activities (sets of windows, frames, and buffers)

# NOTE: We could use these, but that causes a pointless error, "org-compile-file: File "..README.info" wasn't produced...", so we just rename the files in the after-save-hook instead.
# #+TEXINFO_FILENAME: org-ql.info
# #+EXPORT_FILE_NAME: org-ql.texi

** File-local variables

# NOTE: Setting org-comment-string buffer-locally is a nasty hack to work around GitHub's org-ruby's HTML rendering, which does not respect noexport tags.  The only way to hide this tree from its output is to use the COMMENT keyword, but that prevents Org from processing the export options declared in it.  So since these file-local variables don't affect org-ruby, wet set org-comment-string to an unused keyword, which prevents Org from deleting this tree from the export buffer, which allows it to find the export options in it.  And since org-export does respect the noexport tag, the tree is excluded from the info page.

# Local Variables:
# before-save-hook: org-make-toc
# after-save-hook: (lambda nil (when (and (require 'ox-texinfo nil t) (org-texinfo-export-to-info)) (delete-file "README.texi") (rename-file "README.info" "activities.info" t)))
# org-export-initial-scope: buffer
# org-comment-string: "NOTCOMMENT"
# End:<|MERGE_RESOLUTION|>--- conflicted
+++ resolved
@@ -118,16 +118,14 @@
 
 * Changelog
 
-<<<<<<< HEAD
 ** v0.4-pre
 
 Nothing new yet.
-=======
+
 ** v0.3.1
 
 *Fixes*
 + Handle case in which ~activities-tabs-mode~ is enabled again without having been disabled (which caused an error in ~tab-bar-mode~). ([[https://github.com/alphapapa/activities.el/issues/7][#7]])
->>>>>>> 5e0bfba6
 
 ** v0.3
 
